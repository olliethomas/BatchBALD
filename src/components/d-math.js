--- conflicted
+++ resolved
@@ -20,22 +20,6 @@
   display: block;
 }
 
-<<<<<<< HEAD
-#katex-container .katex-display {
-  text-align: left;
-  padding: 8px 0 8px 40px;
-  margin: 20px 0 ;
-  /*border-left: solid 1px rgba(0, 0, 0, 0.1);*/
-}
-
-#katex-container .katex {
-  -webkit-font-smoothing: antialiased;
-  color: rgba(0, 0, 0, 0.8);
-  font-size: 1.18em;
-}
-
-=======
->>>>>>> b8c87b1b
 </style>
 
 ${katexCSSTag}

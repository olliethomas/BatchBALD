<<<<<<< HEAD
export const style = `
d-byline {
  font-size: 13px;
  line-height: 20px;
  border-top: 1px solid rgba(0, 0, 0, 0.1);
  border-bottom: 1px solid rgba(0, 0, 0, 0.1);
  color: rgba(0, 0, 0, 0.6);
  padding-top: 20px;
  padding-bottom: 20px;
  contain: content;
  min-height: 42px;
}

d-byline .byline-container {
  grid-column: margin-left / page;
}

d-byline a,
d-article d-byline a {
  color: rgba(0, 0, 0, 0.8);
  text-decoration: none;
  border-bottom: none;
}

d-article d-byline a:hover {
  text-decoration: underline;
  border-bottom: none;
}

d-byline .authors {
  text-align: left;
  contain: content;
}

.author .name {
  font-weight: 600;
  display: inline;
  text-transform: uppercase;
  contain: content;
}

.author .affiliation {
  display: inline;
}

d-byline .date {
  display: block;
  text-align: left;
  margin-top: 8px;
}

.date .year, .date .month {
  display: inline;
}

d-byline .citation {
  display: block;
  text-align: left;
}

.citation div {
  display: inline;
}

@media screen and (min-width: 768px), print {

  a:hover {
    color: rgba(0, 0, 0, 0.9);
=======
import { Template } from '../mixins/template';
import { page } from '../helpers/layout';

const T = Template('d-byline', `
<style>
  :host {
    box-sizing: border-box;
    font-size: 13px;
    line-height: 20px;
    display: block;
    color: rgba(0, 0, 0, 0.6);
    padding-bottom: 20px;
  }
  ${page('.byline')}
  d-article.centered {
    text-align: center;
  }
  a,
  d-article a {
    color: rgba(0, 0, 0, 0.8);
    text-decoration: none;
    border-bottom: none;
  }
  d-article a:hover {
    text-decoration: underline;
    border-bottom: none;
>>>>>>> bdb7aa03
  }

  d-byline .authors {
    display: inline-block;
  }

  .author {
    display: inline-block;
    margin-right: 12px;
    /*padding-left: 20px;*/
    /*border-left: 1px solid #ddd;*/
  }

  .affiliation {
    display: block;
  }

  .author:last-child {
    margin-right: 0;
  }

  .author .name {
    display: block;
  }

  d-byline .date {

    border-left: 1px solid rgba(0, 0, 0, 0.1);
    padding-left: 15px;
    margin-left: 15px;
    margin-top: 0;
    display: inline-block;
  }
  .date .year, .date .month {
    display: block;
  }

  d-byline .citation {
    align-self: flex-end;
    border-left: 1px solid rgba(0, 0, 0, 0.15);
    padding-left: 15px;
    margin-left: 15px;
    display: inline-block;
  }
  .citation div {
    display: block;
  }
  .byline {
    line-height: 1.8em;
  }
  .byline::after {
    content: "";
    display: block;
    border-bottom: solid 1px #999;
    width: 40px;
    margin-top: 60px;
  }

<<<<<<< HEAD
  .byline-container {
    display: flex;
=======
  @media screen and (min-width: 768px), print {
    d-byline {
      border-bottom: none;
    }
    a:hover {
      color: rgba(0, 0, 0, 0.9);
    }
    .authors {
    }
    .author {
      margin-right: 12px;
    }
    .affiliation {
      display: inline;
    }
    .author:last-child {
      margin-right: 0;
    }
    .name {
      margin-right: 10px;
    }
    .date {
      display: none;
      margin-top: 0;
    }
    .year, .month {
    }
    .citation {
    }
    .citation div {
    }
>>>>>>> bdb7aa03
  }
}`;


export function bylineTemplate(frontMatter) {
  return `
<div class='byline-container'>
  <div class="authors">
    ${frontMatter.authors.map( author => `<div class="author">
      ${author.personalURL ?
    `<a class="name" href="${author.personalURL}">${author.name}</a>`
    :
    `<div class="name">${author.name}</div>`
}
      ${author.affiliationURL ?
    `<a class="affiliation" href="${author.affiliationURL}">${author.affiliation}</a>`
    :
    `<div class="affiliation">${author.affiliation}</div>`
}
    </div>`).join('\n')}
  </div>
  <div class="date">
    <div class="month">${frontMatter.publishedMonth}. ${frontMatter.publishedDay}</div>
    <div class="year">${frontMatter.publishedYear}</div>
  </div>
  <a class="citation" href="#citation">
    <div>${frontMatter.concatenatedAuthors}, ${frontMatter.publishedYear}</div>
  </a>
</div>
`;
}

export class Byline extends HTMLElement {

  static get is() { return 'd-byline'; }

  set frontMatter(frontMatter) {
    this.innerHTML = bylineTemplate(frontMatter);
  }

}<|MERGE_RESOLUTION|>--- conflicted
+++ resolved
@@ -1,19 +1,23 @@
-<<<<<<< HEAD
 export const style = `
 d-byline {
   font-size: 13px;
   line-height: 20px;
-  border-top: 1px solid rgba(0, 0, 0, 0.1);
-  border-bottom: 1px solid rgba(0, 0, 0, 0.1);
   color: rgba(0, 0, 0, 0.6);
-  padding-top: 20px;
   padding-bottom: 20px;
   contain: content;
-  min-height: 42px;
 }
 
-d-byline .byline-container {
+d-byline .byline {
   grid-column: margin-left / page;
+  line-height: 1.8em;
+}
+
+d-byline .byline::after {
+  content: "";
+  display: block;
+  border-bottom: solid 1px #999;
+  width: 40px;
+  margin-top: 60px;
 }
 
 d-byline a,
@@ -30,172 +34,50 @@
 
 d-byline .authors {
   text-align: left;
-  contain: content;
 }
 
-.author .name {
+d-byline .author {
+  margin-right: 12px;
+}
+
+d-byline .author .name {
   font-weight: 600;
   display: inline;
   text-transform: uppercase;
-  contain: content;
+  margin-right: 10px;
 }
 
-.author .affiliation {
+d-byline .author .affiliation {
   display: inline;
 }
 
 d-byline .date {
-  display: block;
+  display: inline;
   text-align: left;
-  margin-top: 8px;
+  margin-right: 12px;
 }
 
-.date .year, .date .month {
+d-byline .date .year,
+d-byline .date .month {
   display: inline;
 }
 
 d-byline .citation {
-  display: block;
+  display: inline;
   text-align: left;
 }
 
-.citation div {
+d-byline .citation div {
   display: inline;
 }
 
-@media screen and (min-width: 768px), print {
 
-  a:hover {
-    color: rgba(0, 0, 0, 0.9);
-=======
-import { Template } from '../mixins/template';
-import { page } from '../helpers/layout';
-
-const T = Template('d-byline', `
-<style>
-  :host {
-    box-sizing: border-box;
-    font-size: 13px;
-    line-height: 20px;
-    display: block;
-    color: rgba(0, 0, 0, 0.6);
-    padding-bottom: 20px;
-  }
-  ${page('.byline')}
-  d-article.centered {
-    text-align: center;
-  }
-  a,
-  d-article a {
-    color: rgba(0, 0, 0, 0.8);
-    text-decoration: none;
-    border-bottom: none;
-  }
-  d-article a:hover {
-    text-decoration: underline;
-    border-bottom: none;
->>>>>>> bdb7aa03
-  }
-
-  d-byline .authors {
-    display: inline-block;
-  }
-
-  .author {
-    display: inline-block;
-    margin-right: 12px;
-    /*padding-left: 20px;*/
-    /*border-left: 1px solid #ddd;*/
-  }
-
-  .affiliation {
-    display: block;
-  }
-
-  .author:last-child {
-    margin-right: 0;
-  }
-
-  .author .name {
-    display: block;
-  }
-
-  d-byline .date {
-
-    border-left: 1px solid rgba(0, 0, 0, 0.1);
-    padding-left: 15px;
-    margin-left: 15px;
-    margin-top: 0;
-    display: inline-block;
-  }
-  .date .year, .date .month {
-    display: block;
-  }
-
-  d-byline .citation {
-    align-self: flex-end;
-    border-left: 1px solid rgba(0, 0, 0, 0.15);
-    padding-left: 15px;
-    margin-left: 15px;
-    display: inline-block;
-  }
-  .citation div {
-    display: block;
-  }
-  .byline {
-    line-height: 1.8em;
-  }
-  .byline::after {
-    content: "";
-    display: block;
-    border-bottom: solid 1px #999;
-    width: 40px;
-    margin-top: 60px;
-  }
-
-<<<<<<< HEAD
-  .byline-container {
-    display: flex;
-=======
-  @media screen and (min-width: 768px), print {
-    d-byline {
-      border-bottom: none;
-    }
-    a:hover {
-      color: rgba(0, 0, 0, 0.9);
-    }
-    .authors {
-    }
-    .author {
-      margin-right: 12px;
-    }
-    .affiliation {
-      display: inline;
-    }
-    .author:last-child {
-      margin-right: 0;
-    }
-    .name {
-      margin-right: 10px;
-    }
-    .date {
-      display: none;
-      margin-top: 0;
-    }
-    .year, .month {
-    }
-    .citation {
-    }
-    .citation div {
-    }
->>>>>>> bdb7aa03
-  }
-}`;
+`;
 
 
 export function bylineTemplate(frontMatter) {
   return `
-<div class='byline-container'>
+<div class='byline'>
   <div class="authors">
     ${frontMatter.authors.map( author => `<div class="author">
       ${author.personalURL ?

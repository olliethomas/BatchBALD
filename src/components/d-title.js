--- conflicted
+++ resolved
@@ -8,11 +8,7 @@
   box-sizing: border-box;
   display: block;
   width: 100%;
-<<<<<<< HEAD
-  contain: content;
-=======
   margin-bottom: 36px;
->>>>>>> bdb7aa03
 }
 ::slotted(h1) {
   padding-top: 16px;
@@ -25,9 +21,6 @@
 
 ::slotted(h2) {
   border-bottom: none !important;
-<<<<<<< HEAD
-
-=======
   font-size: 26px !important;
   font-weight: 300 !important;
   padding-top: 0 !important;
@@ -35,7 +28,6 @@
   line-height: 1.5em !important;
   margin-top: 0 !important;
   margin-bottom: 24px !important;
->>>>>>> bdb7aa03
 }
 
 @media screen and (min-width: 768px), print {
@@ -45,24 +37,13 @@
 }
 @media(min-width: 1024px) {
   ::slotted(h1) {
-<<<<<<< HEAD
-    padding-top: 0px;
-    padding-bottom: 32px;
-    font-size: 48px;
-=======
     padding-top: 64px;
     font-size: 42px;
->>>>>>> bdb7aa03
   }
 }
 @media(min-width: 1280px) {
   ::slotted(h1) {
-<<<<<<< HEAD
-    padding-bottom: 32px;
-    font-size: 56px;
-=======
     padding-top: 96px;
->>>>>>> bdb7aa03
   }
 }
 

--- conflicted
+++ resolved
@@ -26,11 +26,7 @@
 const components = [
   Abstract, Appendix, Article, Bibliography, Byline, Cite, CitationList, Code,
   Footnote, FootnoteList, FrontMatter, Title, DMath, References, TOC, Figure,
-<<<<<<< HEAD
-  Slider
-=======
-  Interstitial,
->>>>>>> 7f0fb66e
+  Slider, Interstitial
 ];
 
 /* Distill website specific components */
